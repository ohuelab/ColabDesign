import os
import jax
import jax.numpy as jnp
import numpy as np

from colabdesign.af.alphafold.model import data, config, model

from colabdesign.shared.model import design_model
from colabdesign.shared.utils import Key

from colabdesign.af.prep   import _af_prep
from colabdesign.af.loss   import _af_loss, get_plddt, get_pae, get_contact_map
from colabdesign.af.utils  import _af_utils
from colabdesign.af.design import _af_design
from colabdesign.af.inputs import _af_inputs, update_seq, update_aatype, crop_feat

################################################################
# MK_DESIGN_MODEL - initialize model, and put it all together
################################################################

class mk_af_model(design_model, _af_inputs, _af_loss, _af_prep, _af_design, _af_utils):
  def __init__(self, protocol="fixbb", num_seq=1,
               num_models=1, sample_models=True,
               recycle_mode="average", num_recycles=0,
               use_templates=False, best_metric="loss",
               crop_len=None, crop_mode="pair",
               debug=False, use_alphafold=True, use_openfold=False,
               loss_callback=None, data_dir="."):
    
    assert protocol in ["fixbb","hallucination","binder","partial"]
    assert recycle_mode in ["average","add_prev","backprop","last","sample"]
    assert crop_mode in ["slide","roll","pair","dist"]
    
    # decide if templates should be used
    if protocol == "binder": use_templates = True

    self.protocol = protocol
    self._loss_callback = loss_callback
    self._num = num_seq
    self._args = {"use_templates":use_templates,
                  "recycle_mode":recycle_mode,
                  "debug":debug,
                  "repeat":False, "homooligomer":False, "copies":1,
                  "best_metric":best_metric,
                  'use_alphafold':use_alphafold, 'use_openfold':use_openfold,
                  "crop_len":crop_len,"crop_mode":crop_mode}
    
<<<<<<< HEAD
    self.opt = {"dropout":True, "lr":1.0, "use_pssm":False,
                "num_recycles":num_recycles, "num_models":num_models, "sample_models":sample_models,
=======
    self.opt = {"dropout":True, "lr":1.0, "use_pssm":False, "disulfide_pattern":None,
                "recycles":num_recycles, "models":num_models, "sample_models":sample_models,
>>>>>>> 1bd77c77
                "temp":1.0, "soft":0.0, "hard":0.0, "bias":0.0, "alpha":2.0,
                "con":      {"num":2, "cutoff":14.0, "binary":False, "seqsep":9},
                "i_con":    {"num":1, "cutoff":20.0, "binary":False},                 
                "template": {"aatype":21, "dropout":0.0},
<<<<<<< HEAD
                "weights":  {"helix":0.0, "plddt":0.01, "pae":0.01},
                "cmap_cutoff":10.0}
=======
                "weights":  {"helix":0.0, "plddt":0.01, "pae":0.01, "disulfide":1.0}}
>>>>>>> 1bd77c77
    
    self.params = {}

    #############################
    # configure AlphaFold
    #############################
    cfg = config.model_config("model_1_ptm" if use_templates else "model_3_ptm")
    cfg.model.global_config.use_remat = True    
    # number of sequences
    if use_templates:
      cfg.data.eval.max_templates = 1
      cfg.data.eval.max_msa_clusters = num_seq + 1
    else:
      cfg.data.eval.max_templates = 0
      cfg.data.eval.max_msa_clusters = num_seq
    cfg.data.common.max_extra_msa = 1
    cfg.data.eval.masked_msa_replace_fraction = 0

    # number of recycles
    if recycle_mode == "average": num_recycles = 0
    cfg.data.common.num_recycle = 0      # for feature processing
    cfg.model.num_recycle = num_recycles # for model configuration

    # setup model
    self._cfg = cfg 

    # load model_params
    model_names = []
    if use_templates:
      model_names += [f"model_{k}_ptm" for k in [1,2]]
      model_names += [f"openfold_model_ptm_{k}" for k in [1,2]]    
    else:
      model_names += [f"model_{k}_ptm" for k in [1,2,3,4,5]]
      model_names += [f"openfold_model_ptm_{k}" for k in [1,2]] + ["openfold_model_no_templ_ptm_1"]

    self._model_params, self._model_names = [],[]
    for model_name in model_names:
      params = data.get_model_haiku_params(model_name=model_name, data_dir=data_dir)
      if params is not None:
        if not use_templates:
          params = {k:v for k,v in params.items() if "template" not in k}
        self._model_params.append(params)
        self._model_names.append(model_name)

    #####################################
    # set protocol specific functions
    #####################################
    idx = ["fixbb","hallucination","binder","partial"].index(self.protocol)
    self.prep_inputs = [self._prep_fixbb, self._prep_hallucination, self._prep_binder, self._prep_partial][idx]
    self._get_loss   = [self._loss_fixbb, self._loss_hallucination, self._loss_binder, self._loss_partial][idx]

  def _get_model(self, cfg, callback=None):

    runner = model.RunModel(cfg, is_training=True, recycle_mode=self._args["recycle_mode"])

    # setup function to get gradients
    def _model(params, model_params, inputs, key, opt):

      aux = {}
      key = Key(key=key).get

      #######################################################################
      # INPUTS
      #######################################################################

      # get sequence
      seq = self._get_seq(params, opt, aux, key())
            
      # update sequence features
      pssm = jnp.where(opt["use_pssm"], seq["pssm"], seq["pseudo"])
      update_seq(seq["pseudo"], inputs, seq_pssm=pssm)
      
      # update amino acid sidechain identity
      B,L = inputs["aatype"].shape[:2]
      aatype = jax.nn.one_hot(seq["pseudo"][0].argmax(-1),21)
      update_aatype(jnp.broadcast_to(aatype,(B,L,21)), inputs)
      
      # update template features
      if self._args["use_templates"]:
        self._update_template(inputs, opt, key())
      
      # set dropout
      inputs["dropout_scale"] = jnp.array([opt["dropout"]]).astype(float)
      
      # decide number of recycles to do
      if self._args["recycle_mode"] in ["last","sample"]:
        inputs["num_iter_recycling"] = jnp.array([opt["num_recycles"]])

      # batch
      batch = self._batch if hasattr(self,"_batch") else None

      # crop inputs
      if opt["crop_pos"].shape[0] < L:
        inputs = crop_feat(inputs, opt["crop_pos"], self._cfg, add_batch=True)    
        batch = crop_feat(batch, opt["crop_pos"], self._cfg, add_batch=False)

      #######################################################################
      # OUTPUTS
      #######################################################################
      outputs = runner.apply(model_params, key(), inputs)

      # add aux outputs
      aux.update({"atom_positions":outputs["structure_module"]["final_atom_positions"],
                  "atom_mask":outputs["structure_module"]["final_atom_mask"],                  
                  "residue_index":inputs["residue_index"][0], "aatype":inputs["aatype"][0],
                  "plddt":get_plddt(outputs),"pae":get_pae(outputs),
                  "cmap":get_contact_map(outputs, opt["cmap_cutoff"])})

      # experimental
      # crop outputs (TODO)
      if opt["crop_pos"].shape[0] < L:
        p = opt["crop_pos"]
        aux["cmap"] = jnp.zeros((L,L)).at[p[:,None],p[None,:]].set(aux["cmap"])
        aux["pae"] = jnp.full((L,L),jnp.nan).at[p[:,None],p[None,:]].set(aux["pae"])

      if self._args["recycle_mode"] == "average": aux["prev"] = outputs["prev"]
      if self._args["debug"]: aux["debug"] = {"inputs":inputs, "outputs":outputs, "opt":opt}

      #######################################################################
      # LOSS
      #######################################################################
      aux["losses"] = {}
      self._get_loss(inputs=inputs, outputs=outputs, opt=opt, aux=aux, batch=batch)

      if self._loss_callback is not None:
        aux["losses"].update(self._loss_callback(inputs, outputs, opt))

      # weighted loss
      w = opt["weights"]
      loss = sum([v * w[k] if k in w else v for k,v in aux["losses"].items()])
            
      return loss, aux
    
    return {"grad_fn":jax.jit(jax.value_and_grad(_model, has_aux=True, argnums=0)),
            "fn":jax.jit(_model)}<|MERGE_RESOLUTION|>--- conflicted
+++ resolved
@@ -44,24 +44,15 @@
                   "best_metric":best_metric,
                   'use_alphafold':use_alphafold, 'use_openfold':use_openfold,
                   "crop_len":crop_len,"crop_mode":crop_mode}
-    
-<<<<<<< HEAD
-    self.opt = {"dropout":True, "lr":1.0, "use_pssm":False,
+
+    self.opt = {"dropout":True, "lr":1.0, "use_pssm":False, "disulfide_pattern":None,
                 "num_recycles":num_recycles, "num_models":num_models, "sample_models":sample_models,
-=======
-    self.opt = {"dropout":True, "lr":1.0, "use_pssm":False, "disulfide_pattern":None,
-                "recycles":num_recycles, "models":num_models, "sample_models":sample_models,
->>>>>>> 1bd77c77
                 "temp":1.0, "soft":0.0, "hard":0.0, "bias":0.0, "alpha":2.0,
                 "con":      {"num":2, "cutoff":14.0, "binary":False, "seqsep":9},
                 "i_con":    {"num":1, "cutoff":20.0, "binary":False},                 
                 "template": {"aatype":21, "dropout":0.0},
-<<<<<<< HEAD
-                "weights":  {"helix":0.0, "plddt":0.01, "pae":0.01},
-                "cmap_cutoff":10.0}
-=======
-                "weights":  {"helix":0.0, "plddt":0.01, "pae":0.01, "disulfide":1.0}}
->>>>>>> 1bd77c77
+                "weights":  {"helix":0.0, "plddt":0.01, "pae":0.01, "disulfide":0.0},
+                "cmap_cutoff": 10.0}
     
     self.params = {}
 
